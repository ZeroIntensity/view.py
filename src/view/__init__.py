# flake8: noqa
"""
view.py - The Batteries-Detachable Web Framework

Docs: https://view.zintensity.dev
GitHub: https://github.com/zerointensity/view.py
"""
try:
    import _view
except ModuleNotFoundError as e:
    raise ImportError(
        "_view has not been built, did you forget to compile it?"
    ) from e

# these are re-exports
from _view import Context, InvalidStatusError, WebSocketHandshakeError

from . import _codec
from .__about__ import *
from .app import *
<<<<<<< HEAD
from .components import *
from .default_page import *
=======
from .build import *
>>>>>>> 2732cf73
from .exceptions import *
from .logging import *
from .patterns import *
from .response import *
from .routing import *
from .templates import *
from .typecodes import *
from .util import *
from .ws import *<|MERGE_RESOLUTION|>--- conflicted
+++ resolved
@@ -18,12 +18,9 @@
 from . import _codec
 from .__about__ import *
 from .app import *
-<<<<<<< HEAD
 from .components import *
 from .default_page import *
-=======
 from .build import *
->>>>>>> 2732cf73
 from .exceptions import *
 from .logging import *
 from .patterns import *
