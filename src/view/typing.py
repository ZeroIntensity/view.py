from __future__ import annotations

from typing import Any, Awaitable, Callable, ClassVar, Generic, TypeVar

from typing_extensions import Protocol, TypedDict

AsgiSerial = (
    bytes
    | str
    | int
    | float
    | list
    | tuple
    | dict[str, "AsgiSerial"]
    | bool
    | None
)

AsgiDict = dict[str, AsgiSerial]

AsgiReceive = Callable[[], Awaitable[AsgiDict]]
AsgiSend = Callable[[AsgiDict], Awaitable[None]]

ResponseHeaders = dict[str, str]

_ViewResponseTupleA = tuple[str, int, ResponseHeaders]
_ViewResponseTupleB = tuple[int, str, ResponseHeaders]
_ViewResponseTupleC = tuple[str, ResponseHeaders, int]
_ViewResponseTupleD = tuple[int, ResponseHeaders, str]
_ViewResponseTupleE = tuple[ResponseHeaders, str, int]
_ViewResponseTupleF = tuple[ResponseHeaders, int, str]
_ViewResponseTupleG = tuple[str, ResponseHeaders]
_ViewResponseTupleH = tuple[ResponseHeaders, str]
_ViewResponseTupleI = tuple[str, int]
_ViewResponseTupleJ = tuple[int, str]

_ViewResponseType = (
    _ViewResponseTupleA
    | _ViewResponseTupleB
    | _ViewResponseTupleC
    | _ViewResponseTupleD
    | _ViewResponseTupleE
    | _ViewResponseTupleF
    | _ViewResponseTupleG
    | _ViewResponseTupleH
    | _ViewResponseTupleI
    | _ViewResponseTupleJ
    | str
)
ViewResponse = Awaitable[_ViewResponseType]
Context = Any
ViewRoute = Callable[[], ViewResponse]

V = TypeVar("V", bound="ValueType")


class BodyLike(Protocol):
    __view_body__: ClassVar[dict[str, ValueType]]


ValueType = BodyLike | str | int | dict[str, "ValueType"] | bool | float
ValidatorResult = bool | tuple[bool, str]
Validator = Callable[[V], ValidatorResult]


class RouteInputDict(TypedDict, Generic[V]):
    name: str
    type: type[V] | None
    default: V | None
    validators: list[Validator[V]]
<<<<<<< HEAD
    is_body: bool
=======


ViewBody = dict[str, type[Any]]


class _SupportsViewBodyCV(Protocol):
    __view_body__: ViewBody


class _SupportsViewBodyF(Protocol):
    def __view_body__(self) -> ViewBody:
        ...


class _SupportsAnnotations(Protocol):
    __annotations__: ClassVar[dict[str, Any]]


SupportsViewBody = _SupportsViewBodyCV | _SupportsViewBodyF
ViewBodyLike = SupportsViewBody | _SupportsAnnotations
>>>>>>> 658e59b0
<|MERGE_RESOLUTION|>--- conflicted
+++ resolved
@@ -68,9 +68,7 @@
     type: type[V] | None
     default: V | None
     validators: list[Validator[V]]
-<<<<<<< HEAD
     is_body: bool
-=======
 
 
 ViewBody = dict[str, type[Any]]
@@ -90,5 +88,4 @@
 
 
 SupportsViewBody = _SupportsViewBodyCV | _SupportsViewBodyF
-ViewBodyLike = SupportsViewBody | _SupportsAnnotations
->>>>>>> 658e59b0
+ViewBodyLike = SupportsViewBody | _SupportsAnnotations