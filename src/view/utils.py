--- conflicted
+++ resolved
@@ -25,38 +25,4 @@
     try:
         yield
     except target as error:
-<<<<<<< HEAD
-        raise new_exception from error
-
-
-T = TypeVar("T")
-P = ParamSpec("P")
-
-
-def reraises(
-    new_exception: type[BaseException] | BaseException,
-    *exceptions: type[BaseException],
-) -> Callable[[Callable[P, T]], Callable[P, T]]:
-    """
-    Decorator to reraise one or many exceptions as a single exception for an
-    entire function.
-
-    This is primarily useful for reraising exceptions into HTTP errors, such
-    as a :class:`~view.core.status_codes.BadRequest`.
-    """
-    target = exceptions or Exception
-
-    def factory(function: Callable[P, T], /) -> Callable[P, T]:
-        @wraps(function)
-        def decorator(*args: P.args, **kwargs: P.kwargs) -> T:
-            try:
-                return function(*args, **kwargs)
-            except target as error:
-                raise new_exception from error
-
-        return decorator
-
-    return factory
-=======
-        raise new_exception from error
->>>>>>> c4762dff
+        raise new_exception from error