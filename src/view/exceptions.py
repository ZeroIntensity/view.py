--- conflicted
+++ resolved
@@ -6,25 +6,17 @@
     "ViewWarning",
     "NotLoadedWarning",
     "ViewError",
-<<<<<<< HEAD
-    "EnvironmentError",
-=======
-    "MissingLibraryError",
     "BadEnvironmentError",
->>>>>>> b7f8a377
     "InvalidBodyError",
     "MistakeError",
     "LoaderWarning",
     "AppNotFoundError",
-<<<<<<< HEAD
     "DatabaseError",
     "InvalidDatabaseSchemaError",
-=======
     "DuplicateRouteError",
     "InvalidRouteError",
     "ViewInternalError",
     "ConfigurationError",
->>>>>>> b7f8a377
 )
 
 
@@ -58,17 +50,7 @@
         super().__init__(*args)
 
 
-<<<<<<< HEAD
-class EnvironmentError(ViewError):
-=======
-class MissingLibraryError(ViewError):
-    """A library is not installed."""
-
-    ...
-
-
 class BadEnvironmentError(ViewError):
->>>>>>> b7f8a377
     """An environment variable is missing."""
 
     ...
@@ -92,13 +74,14 @@
     ...
 
 
-<<<<<<< HEAD
 class DatabaseError(ViewError):
     ...
 
 
 class InvalidDatabaseSchemaError(DatabaseError):
-=======
+    ...
+
+
 class DuplicateRouteError(ViewError):
     """Duplicate routes in loader."""
 
@@ -118,7 +101,4 @@
 
 
 class ConfigurationError(ViewError):
-    """Something is wrong with the configuration."""
-
->>>>>>> b7f8a377
-    ...+    """Something is wrong with the configuration."""