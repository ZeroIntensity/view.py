--- conflicted
+++ resolved
@@ -70,16 +70,9 @@
 [log]
 fancy = false
 server_logger = true
-<<<<<<< HEAD
-
 ```
 
 These settings will stop view.py's fancy output from showing, as well as stopping the hijack of the server's logger, and you'll get the raw server output.
-=======
-```
-
-These settings will stop view.py's fancy output from showing, as well as stopping the hijack of the ASGI logger, and you'll get the raw output.
->>>>>>> e5861431
 
 ## Writing Tests
 
