# Changelog

All notable changes to this project will be documented in this file.

The format is based on [Keep a Changelog](https://keepachangelog.com/en/1.0.0/),
and this project adheres to [Semantic Versioning](https://semver.org/spec/v2.0.0.html).

## Unreleased

- Added `get_app`
- Added documentation generation
<<<<<<< HEAD
- Changed `scripts` to `utils` in `view init`
- Patched not creating files if they exist in `view init`
- Updated prompts in `view init`
=======
- Added support for lists in type validation
- Added support for implicit query parameters
- Renamed `debug` to `enable_debug`
- Added `debug`, `info`, `warning`, `error`, and `critical` logging functions
- Added `InvalidRouteError`, `DuplicateRouteError`, `ViewInternalError`, and `ConfigurationError`
- Renamed `EnvironmentError` to `BadEnvironmentError`
- Added logging functions to `App`
- Changed environment prefixes for configuration
>>>>>>> b7f8a377

## [1.0.0-alpha5] - 2023-09-24

- Added `app.query` and `app.body`
- Patched warning with starting app from incorrect filename
- Updated `__all__` for `routing.py`
- Added `view.Response` and `view.HTML`
- Fixed `__view_result__`
- Added support for `__view_body__` and `__view_construct__`
- Added support for Pydantic, `NamedTuple`, and dataclasses for type validation
- Support for direct union types (i.e. `str | int`, `Union[str, int]`) on type validation
- Added support for non async routes

## [1.0.0-alpha4] - 2023-09-10
- Added type validation (without support for `__view_body__`)
- Patched query strings on app testing
- Added tests for query and body parameters
- Patched body parameters
- Documented type validation
- Patched bodies with testing

## [1.0.0-alpha3] - 2023-09-9
- Patched header responses
- Added tests for headers
- Updated repr for `Route`
- Patched responses with three values
- Documented responses and result protocol

## [1.0.0-alpha2] - 2023-09-9

- Added `App.test()`
- Added warning when filename does not match `app_path`
- Added more tests
- Upgrade CIBW to work on 3.11

## [1.0.0-alpha1] - 2023-08-17

Initial.<|MERGE_RESOLUTION|>--- conflicted
+++ resolved
@@ -9,11 +9,9 @@
 
 - Added `get_app`
 - Added documentation generation
-<<<<<<< HEAD
 - Changed `scripts` to `utils` in `view init`
 - Patched not creating files if they exist in `view init`
 - Updated prompts in `view init`
-=======
 - Added support for lists in type validation
 - Added support for implicit query parameters
 - Renamed `debug` to `enable_debug`
@@ -22,7 +20,6 @@
 - Renamed `EnvironmentError` to `BadEnvironmentError`
 - Added logging functions to `App`
 - Changed environment prefixes for configuration
->>>>>>> b7f8a377
 
 ## [1.0.0-alpha5] - 2023-09-24
 
