--- conflicted
+++ resolved
@@ -9,14 +9,8 @@
 
 - Added `get_app`
 - Added documentation generation
-<<<<<<< HEAD
-- Changed `scripts` to `utils` in `view init`
-- Patched not creating files if they exist in `view init`
-- Updated prompts in `view init`
-=======
 - Added database support (NOT FINISHED)
 - Removed `attempt_import` and `MissingLibraryError`
->>>>>>> 409b3030
 - Added support for lists in type validation
 - Added support for implicit query parameters
 - Renamed `debug` to `enable_debug`
@@ -25,15 +19,12 @@
 - Renamed `EnvironmentError` to `BadEnvironmentError`
 - Added logging functions to `App`
 - Changed environment prefixes for configuration
-<<<<<<< HEAD
 - Rewrote documentation
-=======
 - Added `patterns` loader
 - Added handling of relative paths in the configuration setting `loader_path`
 - Added exists validation to `loader_path`
 - Add path to `PATH` environment variable during loading
 - Upgraded `view init`
->>>>>>> 409b3030
 
 ## [1.0.0-alpha5] - 2023-09-24
 
