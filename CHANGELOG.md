--- conflicted
+++ resolved
@@ -12,13 +12,10 @@
 - Updated `__all__` for `routing.py`
 - Added `view.Response` and `view.HTML`
 - Fixed `__view_result__`
-<<<<<<< HEAD
 - Added support for `__view_body__` and `__view_construct__`
 - Added support for Pydantic, `NamedTuple`, and dataclasses for type validation
 - Support for direct union types (i.e. `str | int`, `Union[str, int]`) on type validation
-=======
 - Added support for non async routes
->>>>>>> 7a37e54d
 
 ## [1.0.0-alpha4] - 2023-09-10
 - Added type validation (without support for `__view_body__`)
