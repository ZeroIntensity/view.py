--- conflicted
+++ resolved
@@ -12,16 +12,13 @@
 - Added `templates` and `TemplatesConfig` to config
 - Added the `templates` function
 - Added support for `attrs` in type validation
-<<<<<<< HEAD
 - Added documentation for caching
 - Added `App.cache`
 - Added the `cache_rate` parameter to routers
-=======
 - Removed `psutil` and `plotext` as a global dependency
 - Added `fancy` optional dependencies
 - Fixed route inputs with synchronous routes
 - **Breaking Change:** Route inputs are now applied in the order of the decorator call as it appears in code
->>>>>>> 8d194f2f
 
 ## [1.0.0-alpha7] - 2023-12-7
 
