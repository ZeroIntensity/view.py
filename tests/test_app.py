--- conflicted
+++ resolved
@@ -540,8 +540,6 @@
         assert (await test.get("/", query={"test": {"a": "b", "b": 0, "c": [1]}})).status == 400
         assert (await test.get("/", query={"test": {"a": "b", "b": 0, "c": [], "d": {"a": "b"}}})).status == 400
         assert (await test.get("/", query={"test": {"a": "b", "b": 0, "c": [], "d": {"a": 0}}})).message == "b"
-
-<<<<<<< HEAD
 
 @test("caching")
 async def _():
@@ -587,7 +585,7 @@
         
         results = [(await test.get("/param_std")).message for _ in range(10)]
         assert all(i == results[0] for i in results)
-=======
+
 @test("synchronous route inputs")
 async def _():
     app = new_app()
@@ -612,4 +610,3 @@
         assert (await test.get("/", query={"test": "a"})).message == "a"
         assert (await test.get("/body", body={"test": "b"})).message == "b"
         assert (await test.get("/both", body={"a": "a"}, query={"b": "b"})).message == "ab"
->>>>>>> 8d194f2f
