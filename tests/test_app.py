from dataclasses import dataclass, field
from typing import Dict, List, NamedTuple, TypedDict, Union

import attrs
from pydantic import BaseModel, Field
from typing_extensions import NotRequired
import pytest

from view import (JSON, BodyParam, Context, Response, body, context, get,
                  new_app, query)
from view import route as route_impl
from view.typing import CallNext


@pytest.mark.asyncio
async def test_reponses():
    app = new_app()

    @app.get("/")
    async def index():
        return "hello"
    
    async with app.test() as test:
        assert (await test.get("/")).message == "hello"

@pytest.mark.asyncio
async def test_status_codes():
    app = new_app()

    @app.get("/")
    async def index():
        return "error", 400
    
    async with app.test() as test:
        res = await test.get("/")
        assert res.status == 400
        assert res.message == "error"

@pytest.mark.asyncio
async def test_headers():
    app = new_app()

    @app.get("/")
    async def index():
        return "hello", {"a": "b"}

    async with app.test() as test:
        res = await test.get("/")
        assert res.headers["a"] == "b"
        assert res.message == "hello"

@pytest.mark.asyncio
async def test_combination_of_headers_responses_and_status_codes():
    app = new_app()

    @app.get("/")
    async def index():
        return 201, "123", {"a": "b"}

    async with app.test() as test:
        res = await test.get("/")
        assert res.status == 201
        assert res.message == "123"
        assert res.headers["a"] == "b"

@pytest.mark.asyncio
async def test_result_protocol():
    app = new_app()

    class MyObject:
        def __view_result__(self):
            return "hello", 200

    @app.get("/")
    async def index():
        return MyObject()

    @app.get("/multi")
    async def multi():
        return Response(MyObject(), 201)

    async with app.test() as test:
        assert (await test.get("/")).message == "hello"
        res = await test.get("/multi")
        assert res.message == "hello"
        assert res.status == 201

@pytest.mark.asyncio
async def test_body_type_validation():
    app = new_app()

    @app.get("/")
    @body("name", str)
    async def index(name: str):
        return name

    @app.get("/status")
    @body("status", int)
    async def stat(status: int):
        return "hello", status

    @app.get("/union")
    @body("test", bool, int)
    async def union(test: Union[bool, int]):
        if type(test) is bool:
            return "1"
        elif type(test) is int:
            return "2"
        else:
            raise Exception

    @app.get("/multi")
    @body("status", int)
    @body("name", str)
    async def multi(status: int, name: str):
        return name, status

    async with app.test() as test:
        assert (await test.get("/", body={"name": "hi"})).message == "hi"
        assert (await test.get("/status", body={"status": 404})).status == 404
        assert (
            await test.get("/status", body={"status": "hi"})
        ).status == 400  # noqa
        assert (await test.get("/union", body={"test": "a"})).status == 400
        assert (
            await test.get("/union", body={"test": "true"})
        ).message == "1"  # noqa
        assert (await test.get("/union", body={"test": "2"})).message == "2"
        res = await test.get("/multi", body={"status": 404, "name": "test"})
        assert res.status == 404
        assert res.message == "test"

@pytest.mark.asyncio
async def test_query_type_validation():
    app = new_app()

    @app.get("/")
    @query("name", str)
    async def index(name: str):
        return name

    @app.get("/status")
    @query("status", int)
    async def stat(status: int):
        return "hello", status

    @app.get("/union")
    @query("test", bool, int)
    async def union(test: Union[bool, int]):
        if type(test) is bool:
            return "1"
        elif type(test) is int:
            return "2"
        else:
            raise Exception

    @app.get("/multi")
    @query("status", int)
    @query("name", str)
    async def multi(status: int, name: str):
        return name, status

    async with app.test() as test:
        assert (await test.get("/", query={"name": "hi"})).message == "hi"
        assert (await test.get("/status", query={"status": 404})).status == 404
        assert (
            await test.get("/status", query={"status": "hi"})
        ).status == 400  # noqa
        assert (await test.get("/union", query={"test": "a"})).status == 400
        assert (
            await test.get("/union", query={"test": "true"})
        ).message == "1"  # noqa
        assert (await test.get("/union", query={"test": "2"})).message == "2"
        res = await test.get("/multi", query={"status": 404, "name": "test"})
        assert res.status == 404
        assert res.message == "test"

@pytest.mark.asyncio
async def test_queries_directly_from_app_and_body():
    app = new_app()

    @app.query("name", str)
    @app.get("/")
    async def query_route(name: str):
        return name

    @app.get("/body")
    @app.body("name", str)
    async def body_route(name: str):
        return name

    async with app.test() as test:
        assert (await test.get("/", query={"name": "test"})).message == "test"
<<<<<<< HEAD
        assert (
            await test.get("/body", body={"name": "test"})
        ).message == "test"


@test("response type")
async def _():
=======
        assert (await test.get("/body", body={"name": "test"})).message == "test"
  
@pytest.mark.asyncio
async def test_response_type():
>>>>>>> fbcb5a52
    app = new_app()

    @app.get("/")
    async def index():
        return Response("hello world", 201, {"hello": "world"})

    async with app.test() as test:
        res = await test.get("/")

        assert res.message == "hello world"
        assert res.status == 201
        assert res.headers["hello"] == "world"

@pytest.mark.asyncio
async def test_object_validation():
    app = new_app()

    @dataclass
    class Dataclass:
        a: str
        b: Union[str, int]
        c: Dict[str, int]
        d: dict = field(default_factory=dict)

    class Pydantic(BaseModel):
        a: str
        b: Union[str, int]
        c: Dict[str, int]
        d: dict = Field(default_factory=dict)

    class ND(NamedTuple):
        a: str
        b: Union[str, int]
        c: Dict[str, int]

    class VB:
        __view_body__ = {
            "hello": str,
            "world": BodyParam((str, int), default="hello"),
        }

        @staticmethod
        def __view_construct__(hello: str, world: Union[str, int]):
            assert isinstance(hello, str)
            assert world == "hello"

    class TypedD(TypedDict):
        a: str
        b: Union[str, int]
        c: Dict[str, int]
        d: NotRequired[str]

    @app.get("/td")
    @app.query("data", TypedD)
    async def td(data: TypedD):
        assert data["a"] == "1"
        assert data["b"] == 2
        assert data["c"]["3"] == 4
        assert "d" not in data
        return "hello"

    @app.get("/dc")
    @app.query("data", Dataclass)
    async def dc(data: Dataclass):
        assert data.a == "1"
        assert data.b == 2
        assert data.c["3"] == 4
        assert data.d == {}
        return "hello"

    @app.get("/pd")
    @app.query("data", Pydantic)
    async def pd(data: Pydantic):
        assert data.a == "1"
        assert data.c["3"] == 4
        assert data.d == {}
        return "world"

    @app.get("/nd")
    @app.query("data", ND)
    async def nd(data: ND):
        assert data.a == "1"
        assert data.b == 2
        assert data.c["3"] == 4
        return "foo"

    @app.get("/vb")
    @app.query("data", VB)
    async def vb(data: VB):
        return "yay"

    class NestedC(NamedTuple):
        c: Union[str, int]

    class NestedB(NamedTuple):
        b: NestedC

    class NestedA(NamedTuple):
        a: NestedB

    @app.get("/nested")
    @app.query("data", NestedA)
    async def nested(data: NestedA):
        assert data.a.b.c in {"hello", 1}
        return "hello"

    async with app.test() as test:
        assert (
            await test.get(
                "/td", query={"data": {"a": "1", "b": 2, "c": {"3": 4}}}
            )
        ).message == "hello"
        assert (
            await test.get(
                "/dc", query={"data": {"a": "1", "b": 2, "c": {"3": 4}}}
            )
        ).message == "hello"
        assert (
            await test.get(
                "/pd", query={"data": {"a": "1", "b": 2, "c": {"3": 4}}}
            )
        ).message == "world"
        assert (
            await test.get(
                "/nd", query={"data": {"a": "1", "b": 2, "c": {"3": 4}}}
            )
        ).message == "foo"
        assert (
            await test.get(
                "/pd", query={"data": {"a": "1", "b": 2, "c": {"3": "4"}}}
            )
        ).status == 200
        assert (
            await test.get("/vb", query={"data": {"hello": "world"}})
        ).message == "yay"
        assert (
            await test.get("/vb", query={"data": {"hello": 2}})
        ).status == 400
        assert (
            await test.get(
                "/vb", query={"data": {"hello": "world", "world": {}}}
            )
        ).status == 400
        assert (
            await test.get(
                "/nested", query={"data": {"a": {"b": {"c": "hello"}}}}
            )
        ).message == "hello"
        assert (
            await test.get("/nested", query={"data": {"a": {"b": {"c": 1}}}})
        ).message == "hello"
        assert (
            await test.get(
                "/dc", query={"data": {"a": "1", "b": True, "c": {"3": 4}}}
            )
        ).status == 400


@pytest.mark.asyncio
async def test_dict_validation():
    app = new_app()

    class Object(NamedTuple):
        a: str
        b: Union[str, int]

    @app.get("/")
    @app.query("data", Dict[str, Object])
    async def index(data: Dict[str, Object]):
        assert data["a"].a == "a"
        assert data["b"].b in {"a", 1}
        return "hello"

    async with app.test() as test:
        assert (
            await test.get(
                "/",
                query={"a": {"a": "a", "b": "b"}, "b": {"a": "a", "b": "a"}},
            )
        ).message


@pytest.mark.asyncio
async def test_non_async_routes():
    app = new_app()

    @app.get("/")
    def index():
        return "hello world", 201, {"a":"b"}
    
    async with app.test() as test:
        res = await test.get("/")

        assert res.message == "hello world"
        assert res.status == 201
        assert res.headers["a"] == "b"


@pytest.mark.asyncio
async def test_list_validation():
    app = new_app()

    @app.get("/")
    @app.query("test", List[int])
    async def index(test: List[int]):
        return str(test[0])

    @app.get("/union")
    @app.query("test", List[Union[int, str]])
    async def union(test: List[Union[int, str]]):
        return str(test[0])

    @app.get("/dict")
    @app.query("test", Dict[str, List[str]])
    async def d(test: Dict[str, List[str]]):
        return test["a"][0]

    @dataclass
    class Body:
        l: List[int]
        d: Dict[str, List[str]]

    @app.get("/body")
    @app.body("test", Body)
    async def bod(test: Body):
        return test.d["a"][0], test.l[0]

    @dataclass
    class B:
        test: str

    @dataclass
    class A:
        l: List[B]

    @app.get("/nested")
    @app.body("test", A)
    async def nested(test: A):
        return test.l[0].test

    async with app.test() as test:
        assert (await test.get("/", query={"test": [1, 2, 3]})).message == "1"
        assert (
            await test.get("/union", query={"test": [1, "2", 3]})
        ).message == "1"
        assert (
            await test.get("/", query={"test": [1, "2", True]})
        ).status == 400
        assert (
            await test.get("/dict", query={"test": {"a": ["1", "2", "3"]}})
        ).message == "1"
        assert (
            await test.get("/dict", query={"test": {"a": ["1", "2", 3]}})
        ).status == 400
        assert (
            await test.get(
                "/body",
                body={"test": {"l": [200], "d": {"a": ["1", "2", "3"]}}},
            )
        ).message == "1"
        assert (
            await test.get(
                "/body",
                body={"test": {"l": [200], "d": {"a": ["1", "2", 3]}}},
            )
        ).status == 400
        assert (
            await test.get(
                "/nested",
                body={"test": {"l": [{"test": "1"}]}},
            )
        ).message == "1"
        assert (
            await test.get(
                "/nested",
                body={"test": {"l": [{"test": 2}]}},
            )
        ).status == 400


@pytest.mark.asyncio
async def test_auto_route_inputs():
    @dataclass()
    class Data:
        a: str
        b: int

    app = new_app()

    @app.get("/")
    async def index(name: str, status: int):
        return name, status

    @app.get("/merged")
    @query("status", int)
    async def merged(name: str, status: int):
        return name, status

    @app.get("/data")
    async def test_data(data: Data):
        return data.a, data.b

    async with app.test() as test:
        res = await test.get("/", query={"name": "hi", "status": 201})
        assert res.message == "hi"
        assert res.status == 201

        res2 = await test.get("/merged", query={"name": "hi", "status": 201})
        assert res2.message == "hi"
        assert res2.status == 201

        res3 = await test.get("/data", query={"data": {"a": "hi", "b": 201}})
        assert res3.message == "hi"
        assert res3.status == 201


@pytest.mark.asyncio
async def test_attrs_validation():
    app = new_app()

    @attrs.define
    class Test:
        a: str
        b: int
        c: List[str]
        d: Dict[str, int] = attrs.Factory(dict)

    @app.get("/")
    @app.query("test", Test)
    async def index(test: Test):
        return test.a

    async with app.test() as test:
        assert (
            await test.get("/", query={"test": {"a": "b", "b": 0, "c": []}})
        ).message == "b"
        assert (
            await test.get("/", query={"test": {"a": "b", "b": "hi", "c": []}})
        ).status == 400
        assert (
            await test.get("/", query={"test": {"a": "b", "b": 0, "c": ["a"]}})
        ).message == "b"
        assert (
            await test.get("/", query={"test": {"a": "b", "b": 0, "c": [1]}})
        ).status == 400
        assert (
            await test.get(
                "/",
                query={"test": {"a": "b", "b": 0, "c": [], "d": {"a": "b"}}},
            )
        ).status == 400
        assert (
            await test.get(
                "/", query={"test": {"a": "b", "b": 0, "c": [], "d": {"a": 0}}}
            )
        ).message == "b"


@pytest.mark.asyncio
async def test_caching():
    app = new_app()
    count = 0

    @app.get("/param", cache_rate=10)
    async def param():
        nonlocal count
        count += 1
        return str(count)

    @get("/param_std", cache_rate=10)
    async def param_std():
        nonlocal count
        count += 1
        return str(count)

    async with app.test() as test:
        results = [(await test.get("/param")).message for _ in range(10)]
        assert all(i == results[0] for i in results)

        results = [(await test.get("/param_std")).message for _ in range(10)]
        assert all(i == results[0] for i in results)

    
@pytest.mark.asyncio
async def test_synchronous_route_inputs():
    app = new_app()

    @app.get("/")
    @app.query("test", str)
    def index(test: str):
        return test

    @app.get("/body")
    @app.body("test", str)
    def bd(test: str):
        return test

    @app.get("/both")
    @app.body("a", str)
    @app.query("b", str)
    def both(a: str, b: str):
        return a + b

    async with app.test() as test:
        assert (await test.get("/", query={"test": "a"})).message == "a"
        assert (await test.get("/body", body={"test": "b"})).message == "b"
        assert (
            await test.get("/both", body={"a": "a"}, query={"b": "b"})
        ).message == "ab"


@pytest.mark.asyncio
async def test_request_data():
    app = new_app()

    @app.get("/")
    @context()
    async def index(ctx: Context):
        return ctx.headers["hello"]

    @app.get("/scheme")
    @app.context
    async def scheme(ctx: Context):
        return ctx.scheme

    @app.get("/method")
    @app.context()
    async def method(ctx: Context):
        return ctx.method

    @app.post("/method")
    @context
    async def method_post(ctx: Context):
        return ctx.method

    @app.get("/version")
    @context
    async def http_version(ctx: Context):
        return ctx.http_version

    @app.get("/cookies")
    async def cookies(ctx: Context):
        return ctx.cookies["hello"]

    async with app.test() as test:
        assert (
            await test.get("/", headers={"hello": "world"})
        ).message == "world"
        assert (await test.get("/scheme")).message == "http"
        assert (await test.get("/method")).message == "GET"
        assert (await test.post("/method")).message == "POST"
        assert (await test.get("/version")).message == "view_test"
        assert (
            await test.get("/cookies", headers={"cookie": "hello=world"})
        ).message == "world"


@pytest.mark.asyncio
async def test_context_alongside_other_inputs():
    app = new_app()

    @app.get("/")
    @app.query("a", str)
    @app.context
    @app.body("c", str)
    async def index(a: str, ctx: Context, c: str):
        return a + ctx.headers["b"] + c

    async with app.test() as test:
        assert (
            await test.get(
                "/", query={"a": "a"}, headers={"b": "b"}, body={"c": "c"}
            )
        ).message == "abc"


@pytest.mark.asyncio
async def test_middleware():
    app = new_app()
    value: bool = False

    @app.get("/")
    async def index():
        return str(value)

    @index.middleware
    async def index_middleware(call_next: CallNext):
        nonlocal value
        value = True
        return await call_next()

    async with app.test() as test:
        assert (await test.get("/")).message == "True"


@pytest.mark.asyncio
async def test_middleware_with_parameters():
    app = new_app()

    @app.get("/")
    @app.query("a", str)
    async def index(a: str):
        return "hello"

    @index.middleware
    async def index_middleware(call_next: CallNext, a: str):
        assert a == "a"
        return await call_next()

    @app.get("/both")
    @app.query("a", str)
    @app.context
    @app.body("b", str)
    async def both(a: str, ctx: Context, b: str):
        return "hello"

    @both.middleware
    async def both_middleware(
        call_next: CallNext, a: str, ctx: Context, b: str
    ):
        assert a + b == "ab"
        assert ctx.http_version == "view_test"
        return await call_next()

    async with app.test() as test:
        await test.get("/", query={"a": "a"})
        await test.get("/both", query={"a": "a"}, body={"b": "b"})


@pytest.mark.asyncio
async def test_methodless_routes():
    app = new_app()

    @app.route("/")
    def methodless():
        return "a"

    @app.route("/ctx")
    @app.context
    def methodless_ctx(context: Context):
        return context.method

    @route_impl("/methods", methods=("GET", "POST"))
    @app.context
    async def m(context: Context):
        return context.method

    app.load([m])

    async with app.test() as test:
        assert (await test.get("/")).message == "a"
        assert (await test.post("/")).message == "a"
        assert (await test.put("/")).message == "a"
        assert (await test.patch("/")).message == "a"
        assert (await test.delete("/")).message == "a"
        assert (await test.options("/")).message == "a"
        assert (await test.options("/ctx")).message == "OPTIONS"
        assert (await test.post("/ctx")).message == "POST"
        assert (await test.post("/ctx")).message == "POST"
        assert (await test.get("/methods")).message == "GET"
        assert (await test.post("/methods")).message == "POST"
        assert (await test.put("/methods")).status == 405


@pytest.mark.asyncio
async def test_method_not_allowed_errors():
    app = new_app()

    @app.get("/")
    async def index():
        return "a"

    async with app.test() as test:
        assert (await test.get("/")).message == "a"
        res = await test.post("/")
        assert res.status == 405
        assert res.message == "Method Not Allowed"


@pytest.mark.asyncio
async def test_json_response_class():
    app = new_app()

    @app.get("/")
    async def index():
        return JSON({"hello": "world"})

    async with app.test() as test:
        assert (await test.get("/")).message == '{"hello":"world"}'


@pytest.mark.asyncio
async def test_body_translate_strategies():
    app = new_app()

    @app.get("/")
    async def index():
        return Response("a", body_translate="repr")

    @app.get("/result")
    async def result():
        return Response(JSON({}), body_translate="result")

    class CustomResponse(Response[list]):
        def __init__(self, body: list) -> None:
            super().__init__(body, body_translate="custom")

        def _custom(self, body: list) -> str:
            return " ".join(body)

    @app.get("/custom")
    async def custom():
        return CustomResponse(["1", "2", "3"])

    async with app.test() as test:
        assert (await test.get("/")).message == repr("a")
        assert (await test.get("/result")).message == "{}"
        assert (await test.get("/custom")).message == "1 2 3" <|MERGE_RESOLUTION|>--- conflicted
+++ resolved
@@ -191,20 +191,13 @@
 
     async with app.test() as test:
         assert (await test.get("/", query={"name": "test"})).message == "test"
-<<<<<<< HEAD
         assert (
             await test.get("/body", body={"name": "test"})
         ).message == "test"
-
-
-@test("response type")
-async def _():
-=======
         assert (await test.get("/body", body={"name": "test"})).message == "test"
   
 @pytest.mark.asyncio
 async def test_response_type():
->>>>>>> fbcb5a52
     app = new_app()
 
     @app.get("/")
